{
<<<<<<< HEAD
=======
  "domain": "isy994",
  "name": "Universal Devices ISY/IoX",
  "integration_type": "hub",
  "documentation": "https://www.home-assistant.io/integrations/isy994",
  "issue_tracker": "http://github.com/shbatm/hacs-isy994/issues",
  "requirements": ["pyisyox==1.0.0a6"],
>>>>>>> 214614a7
  "codeowners": ["@bdraco", "@shbatm"],
  "config_flow": true,
  "dhcp": [
    {
      "registered_devices": true
    },
    {
      "hostname": "isy*",
      "macaddress": "0021B9*"
    },
    {
      "hostname": "eisy*",
      "macaddress": "0021B9*"
    },
    {
      "hostname": "polisy*",
      "macaddress": "000DB9*"
    }
  ],
  "documentation": "https://www.home-assistant.io/integrations/isy994",
  "domain": "isy994",
  "integration_type": "hub",
  "iot_class": "local_push",
  "issue_tracker": "http://github.com/shbatm/hacs-isy994/issues",
  "loggers": ["pyisyox"],
<<<<<<< HEAD
  "name": "Universal Devices ISY/IoX",
  "requirements": ["pyisyox==1.0.0a7"],
  "ssdp": [
    {
      "deviceType": "urn:udi-com:device:X_Insteon_Lighting_Device:1",
      "manufacturer": "Universal Devices Inc."
    }
  ],
  "version": "4.0.15"
=======
  "version": "4.0.11"
>>>>>>> 214614a7
}<|MERGE_RESOLUTION|>--- conflicted
+++ resolved
@@ -1,13 +1,4 @@
 {
-<<<<<<< HEAD
-=======
-  "domain": "isy994",
-  "name": "Universal Devices ISY/IoX",
-  "integration_type": "hub",
-  "documentation": "https://www.home-assistant.io/integrations/isy994",
-  "issue_tracker": "http://github.com/shbatm/hacs-isy994/issues",
-  "requirements": ["pyisyox==1.0.0a6"],
->>>>>>> 214614a7
   "codeowners": ["@bdraco", "@shbatm"],
   "config_flow": true,
   "dhcp": [
@@ -33,7 +24,6 @@
   "iot_class": "local_push",
   "issue_tracker": "http://github.com/shbatm/hacs-isy994/issues",
   "loggers": ["pyisyox"],
-<<<<<<< HEAD
   "name": "Universal Devices ISY/IoX",
   "requirements": ["pyisyox==1.0.0a7"],
   "ssdp": [
@@ -42,8 +32,5 @@
       "manufacturer": "Universal Devices Inc."
     }
   ],
-  "version": "4.0.15"
-=======
-  "version": "4.0.11"
->>>>>>> 214614a7
+  "version": "4.0.12"
 }